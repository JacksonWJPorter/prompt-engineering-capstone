# prompt_enhancer.py
from langgraph.graph import StateGraph, END
from langgraph.checkpoint.memory import MemorySaver
from typing import Dict, Any, Literal
from termcolor import colored
from agentic.nodes import (
    GraphState,
    OriginalPromptNode,
    CategorizePromptNode,
    QueryDisambiguationNode,
    RephraseNode,
    PromptEnhancerNode,
<<<<<<< HEAD
    HumanNode,
    FinalAnswerNode,
    VersioningNode,
    PromptEvaluationNode
=======
    QualityCheckNode,
    HumanNode,
    FinalAnswerNode
>>>>>>> f0b3253d
)

# Initialize Memory to Persist State
checkpointer = MemorySaver()

def instantiate_nodes(initial_prompt: str):
    """Initialize all workflow nodes."""
    return {
        "human": HumanNode(initial_prompt),
        "original_prompt": OriginalPromptNode(initial_prompt),
        "categorize": CategorizePromptNode(initial_prompt),
        "disambiguation": QueryDisambiguationNode(initial_prompt),
        "rephrase": RephraseNode(initial_prompt),
        "enhancer": PromptEnhancerNode(""),
        "evaluator": PromptEvaluationNode(initial_prompt),
        "final_answer_node": FinalAnswerNode(""),
        # Add versioning nodes for each step
        "v_categorize": VersioningNode("Categorizing Prompt"),
        "v_disambiguation": VersioningNode("Checking for Ambiguity"),
        "v_human": VersioningNode("Getting Human Feedback"),
        "v_rephrase": VersioningNode("Rephrasing Prompt"),
        "v_enhance": VersioningNode("Enhancing Prompt"),
        "v_evaluate": VersioningNode("Evaluating Prompt"),
        "v_final": VersioningNode("Generating Final Answer")
    }

def quality_router(state: GraphState) -> Literal["rephrase", "context", "end"]:
    """Router function to determine the next node based on quality check results."""
    quality_issues = state.keys.get("quality_issues", [])

    if "clarity" in quality_issues:
        return "rephrase"
    return "final_answer_node"

<<<<<<< HEAD
def disambiguous_router(state: GraphState):
    """Router function for disambiguation."""
=======

def disambiguous_router(state: GraphState):
>>>>>>> f0b3253d
    clarification = state.keys.get("clarification_question", "")
    if clarification == "clear":
        return "rephrase"
    return "human"

def evaluation_router(state: GraphState):
    """Router function based on evaluation results."""
    evaluation = state.keys.get("prompt_evaluation", {})
    needs_improvement = evaluation.get("needs_improvement", False)
    return "rephrase" if needs_improvement else "final_answer_node"

def build_workflow(nodes) -> StateGraph:
    """Build the workflow graph with all nodes and transitions."""
    workflow = StateGraph(GraphState)

    # Add nodes
    workflow.add_node("human", nodes["human"])
<<<<<<< HEAD
    workflow.add_node("original_prompt", nodes["original_prompt"])
=======
    # workflow.add_node("original_prompt", nodes["original_prompt"])
>>>>>>> f0b3253d
    workflow.add_node("categorize", nodes["categorize"])
    workflow.add_node("disambiguation", nodes["disambiguation"])
    workflow.add_node("rephrase", nodes["rephrase"])
    workflow.add_node("enhancer", nodes["enhancer"])
<<<<<<< HEAD
    workflow.add_node("evaluator", nodes["evaluator"])
=======
    # workflow.add_node("quality_check", nodes["quality_check"])
>>>>>>> f0b3253d
    workflow.add_node("final_answer_node", nodes["final_answer_node"])
    
    # Add versioning nodes
    workflow.add_node("v_categorize", nodes["v_categorize"])
    workflow.add_node("v_disambiguation", nodes["v_disambiguation"])
    workflow.add_node("v_human", nodes["v_human"])
    workflow.add_node("v_rephrase", nodes["v_rephrase"])
    workflow.add_node("v_enhance", nodes["v_enhance"])
    workflow.add_node("v_evaluate", nodes["v_evaluate"])
    workflow.add_node("v_final", nodes["v_final"])

    # Define transitions with versioning
    workflow.add_edge("original_prompt", "v_categorize")
    workflow.add_edge("v_categorize", "categorize")
    workflow.add_edge("categorize", "v_disambiguation")
    workflow.add_edge("v_disambiguation", "disambiguation")

    # Add conditional edges after disambiguation
    workflow.add_conditional_edges(
        "disambiguation",
        disambiguous_router,
        {
            "rephrase": "v_rephrase",
            "human": "v_human"
        }
    )

<<<<<<< HEAD
    # Continue with rest of workflow
    workflow.add_edge("v_human", "human")
    workflow.add_edge("human", "v_rephrase")
    workflow.add_edge("v_rephrase", "rephrase")
    workflow.add_edge("rephrase", "v_enhance")
    workflow.add_edge("v_enhance", "enhancer")
    workflow.add_edge("enhancer", "v_evaluate")
    workflow.add_edge("v_evaluate", "evaluator")

    # Add conditional routing based on evaluation
    workflow.add_conditional_edges(
        "evaluator",
        evaluation_router,
        {
            "rephrase": "v_rephrase",
            "final_answer_node": "v_final"
        }
    )

    workflow.add_edge("v_final", "final_answer_node")
    workflow.add_edge("final_answer_node", END)
=======
    # Define basic transitions
    # workflow.add_edge(START, "original_prompt")
    # workflow.add_edge("original_prompt", "categorize")
    workflow.add_edge(START, "categorize")
    workflow.add_edge("categorize", "disambiguation")

    # Add conditional edges after disambiguation
    workflow.add_conditional_edges(
        "disambiguation",
        disambiguous_router,
        {
            "rephrase": "rephrase",
            "human": "human"
        }
    )

    # Continue with rest of workflow
    workflow.add_edge("human", "disambiguation")
    workflow.add_edge("rephrase", "enhancer")
    # workflow.add_edge("enhancer", "quality_check")
    workflow.add_edge("enhancer", "final_answer_node")

    # # Add quality check routing
    # workflow.add_conditional_edges(
    #     "quality_check",
    #     quality_router,
    #     {
    #         "rephrase": "rephrase",
    #         "final_answer_node": "final_answer_node"
    #     }
    # )
    workflow.add_edge("final_answer_node", END)

    return workflow
>>>>>>> f0b3253d

    # Set entry and exit points
    workflow.set_entry_point("original_prompt")
    workflow.set_finish_point("final_answer_node")

    return workflow

class AgenticEnhancer:
    def __init__(self, initial_prompt: str):
        self.initial_prompt = initial_prompt
        self.state = GraphState.create_initial_state({
            "original_prompt": initial_prompt,
            "enhanced_prompt": initial_prompt,
            "needs_clarification": False,
            "category": None,
            "version": 1
        })

        # Initialize workflow
        nodes = instantiate_nodes(initial_prompt)
        self.workflow = build_workflow(nodes)
        self.app = self.workflow.compile(checkpointer=checkpointer)

    def format_final_state(self, final_state) -> dict:
        """Format the final state to match the desired structure."""

        # TODO: Dynamic model config
        # final_ans_model_config = final_state["keys"].get(
        #     "final_ans_model_config", {})
        # enhancedConfig = {
        #     "maxOutputTokens": final_ans_model_config.get("MODEL_MAX_OUTPUT_TOKENS", 100),
        #     "name": final_ans_model_config.get("MODEL_NAME", "N/A"),
        #     "temperature": final_ans_model_config.get("MODEL_TEMPERATURE", "N/A"),
        #     "topK": final_ans_model_config.get("MODEL_TOP_K", "N/A"),
        #     "topP": final_ans_model_config.get("MODEL_TOP_P", "N/A")
        # }

        original_prompt_answer = final_state["keys"].get(
            "original_prompt_answer", "No original answer provided")
        original_prompt_lin_probs = final_state["keys"].get(
            "original_prompt_lin_probs", "N/A")
        final_prompt_answer = final_state["keys"].get(
            "final_prompt_answer", "No final answer provided")
        final_prompt_lin_probs = final_state["keys"].get(
            "final_prompt_lin_probs", "N/A")
        enhanced_prompt = final_state["keys"].get("enhanced_prompt", "N/A")
        
        # Get evaluation results
        evaluation_results = final_state["keys"].get("prompt_evaluation", {})

        return {
            "original_prompt": self.initial_prompt,
            "original_prompt_answer": original_prompt_answer,
            "original_prompt_lin_probs": original_prompt_lin_probs,
            "final_prompt_answer": final_prompt_answer,
            "final_prompt_lin_probs": final_prompt_lin_probs,
            "enhanced_prompt": enhanced_prompt,
            # "enhancedConfig": enhancedConfig,
            "prompt_evaluation": {
                "overall_score": evaluation_results.get("overall_score"),
                "scores": evaluation_results.get("scores", {}),
                "feedback": evaluation_results.get("feedback", {}),
                "suggestions": evaluation_results.get("improvement_suggestions", []),
                "needs_improvement": evaluation_results.get("needs_improvement", False)
            }
        }

    def execute_workflow(self):
        try:
            # Add configuration for checkpointer
            config = {
                "configurable": {
                    "thread_id": "agentic-workflow",  # Unique thread ID
                    "checkpoint_ns": "prompt-enhancement",  # Namespace for checkpoints
                    "checkpoint_id": f"prompt-{hash(self.initial_prompt)}"  # Unique ID for this run
                }
            }
            
            final_state = self.app.invoke(self.state, config=config)
            final_state_formatted = self.format_final_state(final_state)

            return final_state_formatted

        except Exception as e:
            print(colored(f"Error during workflow execution: {str(e)}",
                          'red', attrs=["bold"]))
            raise<|MERGE_RESOLUTION|>--- conflicted
+++ resolved
@@ -10,16 +10,10 @@
     QueryDisambiguationNode,
     RephraseNode,
     PromptEnhancerNode,
-<<<<<<< HEAD
     HumanNode,
     FinalAnswerNode,
     VersioningNode,
     PromptEvaluationNode
-=======
-    QualityCheckNode,
-    HumanNode,
-    FinalAnswerNode
->>>>>>> f0b3253d
 )
 
 # Initialize Memory to Persist State
@@ -54,13 +48,9 @@
         return "rephrase"
     return "final_answer_node"
 
-<<<<<<< HEAD
 def disambiguous_router(state: GraphState):
     """Router function for disambiguation."""
-=======
-
-def disambiguous_router(state: GraphState):
->>>>>>> f0b3253d
+
     clarification = state.keys.get("clarification_question", "")
     if clarification == "clear":
         return "rephrase"
@@ -78,21 +68,13 @@
 
     # Add nodes
     workflow.add_node("human", nodes["human"])
-<<<<<<< HEAD
-    workflow.add_node("original_prompt", nodes["original_prompt"])
-=======
+
     # workflow.add_node("original_prompt", nodes["original_prompt"])
->>>>>>> f0b3253d
     workflow.add_node("categorize", nodes["categorize"])
     workflow.add_node("disambiguation", nodes["disambiguation"])
     workflow.add_node("rephrase", nodes["rephrase"])
     workflow.add_node("enhancer", nodes["enhancer"])
-<<<<<<< HEAD
     workflow.add_node("evaluator", nodes["evaluator"])
-=======
-    # workflow.add_node("quality_check", nodes["quality_check"])
->>>>>>> f0b3253d
-    workflow.add_node("final_answer_node", nodes["final_answer_node"])
     
     # Add versioning nodes
     workflow.add_node("v_categorize", nodes["v_categorize"])
@@ -119,7 +101,6 @@
         }
     )
 
-<<<<<<< HEAD
     # Continue with rest of workflow
     workflow.add_edge("v_human", "human")
     workflow.add_edge("human", "v_rephrase")
@@ -141,42 +122,6 @@
 
     workflow.add_edge("v_final", "final_answer_node")
     workflow.add_edge("final_answer_node", END)
-=======
-    # Define basic transitions
-    # workflow.add_edge(START, "original_prompt")
-    # workflow.add_edge("original_prompt", "categorize")
-    workflow.add_edge(START, "categorize")
-    workflow.add_edge("categorize", "disambiguation")
-
-    # Add conditional edges after disambiguation
-    workflow.add_conditional_edges(
-        "disambiguation",
-        disambiguous_router,
-        {
-            "rephrase": "rephrase",
-            "human": "human"
-        }
-    )
-
-    # Continue with rest of workflow
-    workflow.add_edge("human", "disambiguation")
-    workflow.add_edge("rephrase", "enhancer")
-    # workflow.add_edge("enhancer", "quality_check")
-    workflow.add_edge("enhancer", "final_answer_node")
-
-    # # Add quality check routing
-    # workflow.add_conditional_edges(
-    #     "quality_check",
-    #     quality_router,
-    #     {
-    #         "rephrase": "rephrase",
-    #         "final_answer_node": "final_answer_node"
-    #     }
-    # )
-    workflow.add_edge("final_answer_node", END)
-
-    return workflow
->>>>>>> f0b3253d
 
     # Set entry and exit points
     workflow.set_entry_point("original_prompt")
